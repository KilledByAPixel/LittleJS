--- conflicted
+++ resolved
@@ -202,11 +202,7 @@
 
 It works! The ball now bounces off the paddle, still not the walls or blocks yet though.
 
-<<<<<<< HEAD
-Before we continue, let’s make the ball a bit smaller by changing the super call in its constructor.
-=======
 Before we continue, let's make the ball a bit smaller by changing the super call in its constructor.
->>>>>>> 90800017
 
 ```javascript
 super(pos, vec2(.5)); // set object position and size
@@ -347,11 +343,7 @@
 
 ## Add Sound Effects
 
-<<<<<<< HEAD
-So far the game is completely silent. Let’s add sounds using ZzFX. This is a tiny sound effect generator that works in conjunction with LittleJS and can be used on its own too.
-=======
 So far the game is completely silent. Let's add sounds using ZzFX. This is a tiny sound effect generator that works in conjunction with LittleJS and can be used on its own too.
->>>>>>> 90800017
 
 We will start with the ball bounce sound. [You can use the official ZzFX sound designer to create your own sound.](https://killedbyapixel.github.io/ZzFX/) I recommend using the Blip preset for this one.
 
